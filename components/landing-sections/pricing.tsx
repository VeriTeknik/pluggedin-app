'use client';

import { motion } from 'framer-motion';
import { ArrowRight, Check, Gift, Heart, Zap } from 'lucide-react';
import Link from 'next/link';
import { useTranslation } from 'react-i18next';

import { Button } from '@/components/ui/button';
import { Card, CardContent, CardHeader, CardTitle } from '@/components/ui/card';

const containerVariants = {
  hidden: { opacity: 0 },
  visible: {
    opacity: 1,
    transition: {
      staggerChildren: 0.15,
    },
  },
};

const itemVariants = {
  hidden: { y: 20, opacity: 0 },
  visible: {
    y: 0,
    opacity: 1,
    transition: {
      duration: 0.5,
    },
  },
};

export function LandingPricingSection() {
  const { t } = useTranslation('landing');

  const features = [
    'pricing.features.unlimited_ai_model_connections',
    'pricing.features.full_data_ownership_and_export',
    'pricing.features.mcp_server_integrations',
    'pricing.features.unlimited_workspaces_and_projects',
    'pricing.features.community_sharing_and_collaboration',
    'pricing.features.end_to_end_encryption',
    'pricing.features.rag_document_storage',
    'pricing.features.real_time_notifications',
    'pricing.features.oauth_authentication',
    'pricing.features.api_access'
  ];

  return (
<<<<<<< HEAD
    <section id="pricing" className="py-12 sm:py-16 md:py-20 lg:py-24 xl:py-32">
              <div className="container px-4 sm:px-6 lg:px-8 mx-auto">
        <div className="max-w-2xl mx-auto mb-12 text-center">
          <h2 className="text-3xl font-bold tracking-tight sm:text-4xl">
            {t('pricing.title')}
          </h2>
          <p className="mt-4 text-lg text-muted-foreground">
            {t('pricing.subtitle')}
          </p>
        </div>

        <motion.div
          className="grid max-w-6xl grid-cols-1 mx-auto gap-8 lg:grid-cols-3"
=======
    <section id="pricing" className="py-16 md:py-24 lg:py-32 bg-muted/30">
      <div className="container px-4 mx-auto">
        <motion.div 
          className="max-w-4xl mx-auto"
>>>>>>> 9168424b
          variants={containerVariants}
          initial="hidden"
          whileInView="visible"
          viewport={{ once: true, amount: 0.2 }}
        >
          {/* Header */}
          <motion.div className="text-center mb-12" variants={itemVariants}>
            <div className="inline-flex items-center gap-2 bg-primary/10 text-primary rounded-full px-4 py-2 text-sm font-medium mb-4">
              <Gift className="h-4 w-4" />
              {t('pricing.badge')}
            </div>
            <h2 className="text-3xl font-bold tracking-tight sm:text-4xl mb-4">
              {t('pricing.title')}
            </h2>
            <p className="text-lg text-muted-foreground max-w-2xl mx-auto">
              {t('pricing.subtitle')}
            </p>
          </motion.div>

          {/* Free Forever Card */}
          <motion.div variants={itemVariants}>
            <Card className="border-2 border-primary/20 shadow-lg">
              <CardHeader className="text-center pb-8">
                <div className="mb-4">
                  <Heart className="h-12 w-12 mx-auto text-primary" />
                </div>
                <CardTitle className="text-2xl mb-4">
                  {t('pricing.free.title')}
                </CardTitle>
                <div className="flex items-baseline justify-center gap-2">
                  <span className="text-5xl font-bold">$0</span>
                  <span className="text-muted-foreground">forever</span>
                </div>
                <p className="text-sm text-muted-foreground mt-2">
                  {t('pricing.free.description')}
                </p>
              </CardHeader>
              
              <CardContent>
                <div className="mb-8">
                  <h4 className="font-semibold mb-4 text-center">{t('pricing.free.everything_included')}</h4>
                  <ul className="grid grid-cols-1 md:grid-cols-2 gap-3">
                    {features.map((feature, index) => (
                      <li key={index} className="flex items-start">
                        <Check className="h-5 w-5 text-green-500 mr-2 flex-shrink-0 mt-0.5" />
                        <span className="text-sm">{t(feature)}</span>
                      </li>
                    ))}
                  </ul>
                </div>

                <div className="space-y-4">
                  <Button asChild size="lg" className="w-full">
                    <Link href="/register">
                      {t('pricing.free.cta')}
                      <ArrowRight className="ml-2 h-4 w-4" />
                    </Link>
                  </Button>
                  
                  <div className="text-center text-sm text-muted-foreground">
                    <p>{t('pricing.free.note')}</p>
                  </div>
                </div>
              </CardContent>
            </Card>
          </motion.div>

          {/* Why Free */}
          <motion.div variants={itemVariants} className="mt-12">
            <Card className="bg-primary/5 border-primary/20">
              <CardContent className="p-6">
                <div className="flex items-start gap-4">
                  <Zap className="h-8 w-8 text-primary flex-shrink-0" />
                  <div>
                    <h3 className="font-semibold mb-2">{t('pricing.whyFree.title')}</h3>
                    <p className="text-muted-foreground">
                      {t('pricing.whyFree.description')}
                    </p>
                  </div>
                </div>
              </CardContent>
            </Card>
          </motion.div>
        </motion.div>
      </div>
    </section>
  );
}<|MERGE_RESOLUTION|>--- conflicted
+++ resolved
@@ -46,26 +46,10 @@
   ];
 
   return (
-<<<<<<< HEAD
-    <section id="pricing" className="py-12 sm:py-16 md:py-20 lg:py-24 xl:py-32">
-              <div className="container px-4 sm:px-6 lg:px-8 mx-auto">
-        <div className="max-w-2xl mx-auto mb-12 text-center">
-          <h2 className="text-3xl font-bold tracking-tight sm:text-4xl">
-            {t('pricing.title')}
-          </h2>
-          <p className="mt-4 text-lg text-muted-foreground">
-            {t('pricing.subtitle')}
-          </p>
-        </div>
-
-        <motion.div
-          className="grid max-w-6xl grid-cols-1 mx-auto gap-8 lg:grid-cols-3"
-=======
     <section id="pricing" className="py-16 md:py-24 lg:py-32 bg-muted/30">
       <div className="container px-4 mx-auto">
         <motion.div 
           className="max-w-4xl mx-auto"
->>>>>>> 9168424b
           variants={containerVariants}
           initial="hidden"
           whileInView="visible"
