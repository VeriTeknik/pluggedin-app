--- conflicted
+++ resolved
@@ -125,12 +125,6 @@
   
   return (
     <motion.div variants={itemVariants}>
-<<<<<<< HEAD
-      <Card className="h-full hover:shadow-lg transition-shadow duration-300 border border-border/40">
-        <CardHeader className="pb-3">
-          <div className="mb-3 flex h-10 w-10 sm:h-12 sm:w-12 items-center justify-center rounded-lg bg-primary/10 text-primary">
-            <Icon className="h-5 w-5 sm:h-6 sm:w-6" />
-=======
       <Card className="h-full hover:shadow-lg transition-shadow duration-300 border border-border/40 relative">
         {comingSoon && (
           <div className="absolute top-4 right-4 bg-primary/20 text-primary text-xs font-semibold px-2 py-1 rounded-full">
@@ -140,12 +134,11 @@
         <CardHeader>
           <div className="mb-4 flex h-12 w-12 items-center justify-center rounded-lg bg-primary/10 text-primary">
             <Icon className="h-6 w-6" />
->>>>>>> 16a890e1
           </div>
-          <CardTitle className="text-lg sm:text-xl leading-tight">{t(titleKey)}</CardTitle>
+          <CardTitle>{t(titleKey)}</CardTitle>
         </CardHeader>
-        <CardContent className="pt-0">
-          <p className="text-sm sm:text-base text-muted-foreground leading-relaxed">
+        <CardContent>
+          <p className="text-sm text-muted-foreground">
             {t(descriptionKey)}
           </p>
         </CardContent>
@@ -159,19 +152,19 @@
   const { t } = useTranslation('landing');
 
   return (
-    <section id="features" className="py-12 sm:py-16 md:py-20 lg:py-24 xl:py-32 bg-muted/30">
-      <div className="container mx-auto px-4 sm:px-6 lg:px-8">
-        <div className="mb-8 sm:mb-10 lg:mb-12 text-center max-w-3xl mx-auto">
-          <h2 className="text-2xl font-bold tracking-tight sm:text-3xl lg:text-4xl leading-tight">
+    <section id="features" className="py-16 md:py-24 lg:py-32 bg-muted/30">
+      <div className="container mx-auto px-4">
+        <div className="mb-12 text-center max-w-2xl mx-auto">
+          <h2 className="text-3xl font-bold tracking-tight sm:text-4xl">
             {t('features.sectionTitle')}
           </h2>
-          <p className="mt-3 sm:mt-4 text-base sm:text-lg text-muted-foreground leading-relaxed px-4">
+          <p className="mt-4 text-lg text-muted-foreground">
             {t('features.sectionSubtitle')}
           </p>
         </div>
 
         <motion.div
-          className="grid grid-cols-1 gap-4 sm:gap-6 sm:grid-cols-2 lg:grid-cols-3 max-w-7xl mx-auto"
+          className="grid grid-cols-1 gap-6 sm:grid-cols-2 lg:grid-cols-3"
           variants={containerVariants}
           initial="hidden"
           whileInView="visible"
