--- conflicted
+++ resolved
@@ -79,23 +79,11 @@
 
 # Application Configuration
 
-<<<<<<< HEAD
-# Analytics
-# Google Analytics 4 Measurement ID (Optional)
-# Format: G-XXXXXXXXXX
-# Used for website analytics and performance monitoring
-NEXT_PUBLIC_GA_ID=
-
-# Security
-# Rate limiting will use in-memory store by default
-# For production, consider using Redis:
-=======
 # Security & Rate Limiting
 # CRITICAL: Use Redis for distributed rate limiting in multi-instance production deployments
 # In-memory rate limiting is NOT SAFE for multiple app instances (horizontal scaling)
 # Redis is optional for single-instance deployments but highly recommended for production
 # Install: npm install redis
->>>>>>> 85825b98
 # REDIS_URL=redis://localhost:6379
 # Production example: REDIS_URL=redis://user:password@redis-host:6379
 # Docker example: REDIS_URL=redis://redis:6379
