--- conflicted
+++ resolved
@@ -2,26 +2,9 @@
 
 import { formatDistanceToNow } from 'date-fns';
 import { enUS, hi, ja, nl, tr, zhCN } from 'date-fns/locale';
-import { 
-  Archive, 
-  Bell, 
-  Check, 
-  CheckCircle2, 
-  CheckSquare, 
-  Circle, 
-  Clock, 
-  Mail, 
-  MailOpen, 
-  Menu,
-  MoreHorizontal, 
-  RefreshCw, 
-  Search, 
-  Square, 
-  Star, 
-  Trash2
-} from 'lucide-react';
+import { Bell, Check, CheckSquare, Circle, RefreshCw, Square, Trash2 } from 'lucide-react';
 import Link from 'next/link';
-import React, { useMemo, useState } from 'react';
+import { useMemo, useState } from 'react';
 import { useTranslation } from 'react-i18next';
 import ReactMarkdown from 'react-markdown';
 import remarkGfm from 'remark-gfm';
@@ -35,6 +18,13 @@
 import { useNotifications } from '@/components/providers/notification-provider';
 import { Badge } from '@/components/ui/badge';
 import { Button } from '@/components/ui/button';
+import {
+  Card,
+  CardContent,
+  CardDescription,
+  CardHeader,
+  CardTitle,
+} from '@/components/ui/card';
 import {
   DropdownMenu,
   DropdownMenuContent,
@@ -53,9 +43,7 @@
   SelectTrigger,
   SelectValue,
 } from '@/components/ui/select';
-import { Separator } from '@/components/ui/separator';
-import { Sheet, SheetContent, SheetHeader, SheetTitle, SheetTrigger } from '@/components/ui/sheet';
-import { Tabs, TabsContent } from '@/components/ui/tabs';
+import { Tabs, TabsContent,TabsList, TabsTrigger } from '@/components/ui/tabs';
 import { useProfiles } from '@/hooks/use-profiles';
 import { useToast } from '@/hooks/use-toast';
 
@@ -70,8 +58,6 @@
   const [severityFilter, setSeverityFilter] = useState<string>('all');
   const [sortOrder, setSortOrder] = useState<'newest' | 'oldest'>('newest');
   const [searchTerm, setSearchTerm] = useState('');
-  const [selectedNotifications, setSelectedNotifications] = useState<string[]>([]);
-  const [sidebarOpen, setSidebarOpen] = useState(false);
   
   // Get date locale based on current language
   const getDateLocale = () => {
@@ -97,34 +83,28 @@
       case 'INFO':
         return 'secondary';
       case 'CUSTOM':
-        return 'outline';
+        return 'outline'; // Use outline for custom with yellow styling
       default:
         return 'outline';
     }
   };
 
   // Function to get icon for notification type
-  const getNotificationIcon = (type: string, read: boolean) => {
-    const iconClass = "h-4 w-4";
+  const getNotificationIcon = (type: string) => {
     switch (type.toUpperCase()) {
-      case 'SUCCESS':
-        return <CheckCircle2 className={`${iconClass} text-green-500`} />;
-      case 'WARNING':
-        return <Clock className={`${iconClass} text-amber-500`} />;
-      case 'ALERT':
-        return <Bell className={`${iconClass} text-red-500`} />;
-      case 'INFO':
-        return <Mail className={`${iconClass} text-blue-500`} />;
       case 'CUSTOM':
-        return <Star className={`${iconClass} text-yellow-500`} />;
+        return <Circle className="h-4 w-4 mr-2 text-yellow-500" />;
       default:
-        return read ? <MailOpen className={`${iconClass} text-muted-foreground`} /> : <Mail className={`${iconClass} text-primary`} />;
+        return null;
     }
   };
 
   // Handle mark as read
   const handleMarkAsRead = async (id: string) => {
-    if (!profileUuid) return;
+    if (!profileUuid) {
+      return;
+    }
+
     try {
       await markNotificationAsRead(id, profileUuid);
       refreshNotifications();
@@ -139,7 +119,10 @@
 
   // Handle delete notification
   const handleDelete = async (id: string) => {
-    if (!profileUuid) return;
+    if (!profileUuid) {
+      return;
+    }
+
     try {
       await deleteNotification(id, profileUuid);
       toast({
@@ -158,7 +141,10 @@
 
   // Handle delete all notifications
   const handleDeleteAll = async () => {
-    if (!profileUuid) return;
+    if (!profileUuid) {
+      return;
+    }
+
     try {
       await deleteAllNotifications(profileUuid);
       toast({
@@ -177,7 +163,10 @@
 
   // Handle toggle completed for custom notifications
   const handleToggleCompleted = async (id: string) => {
-    if (!profileUuid) return;
+    if (!profileUuid) {
+      return;
+    }
+
     try {
       await toggleNotificationCompleted(id, profileUuid);
       refreshNotifications();
@@ -190,24 +179,6 @@
     }
   };
 
-  // Handle select notification
-  const handleSelectNotification = (id: string) => {
-    setSelectedNotifications(prev => 
-      prev.includes(id) 
-        ? prev.filter(nId => nId !== id)
-        : [...prev, id]
-    );
-  };
-
-  // Handle select all
-  const handleSelectAll = () => {
-    if (selectedNotifications.length === filteredNotifications.length) {
-      setSelectedNotifications([]);
-    } else {
-      setSelectedNotifications(filteredNotifications.map(n => n.id));
-    }
-  };
-
   // Filter and sort notifications
   const filteredNotifications = useMemo(() => {
     let filtered = notifications;
@@ -243,361 +214,241 @@
     return sorted;
   }, [notifications, activeTab, severityFilter, searchTerm, sortOrder]);
 
-  // Sidebar Navigation Component
-  const SidebarNav = ({ className = "" }: { className?: string }) => (
-    <div className={`space-y-1 ${className}`}>
-      <button
-        onClick={() => {
-          setActiveTab('all');
-          setSidebarOpen(false);
-        }}
-        className={`w-full flex items-center gap-3 px-3 py-2 text-sm rounded-md transition-colors ${
-          activeTab === 'all'
-            ? 'bg-primary text-primary-foreground'
-            : 'text-muted-foreground hover:bg-muted hover:text-foreground'
-        }`}
-      >
-        <Mail className="h-4 w-4" />
-        <span className="flex-1 text-left">All</span>
-        <Badge variant="secondary" className="text-xs">
-          {notifications.length}
-        </Badge>
-      </button>
-      
-      <button
-        onClick={() => {
-          setActiveTab('unread');
-          setSidebarOpen(false);
-        }}
-        className={`w-full flex items-center gap-3 px-3 py-2 text-sm rounded-md transition-colors ${
-          activeTab === 'unread'
-            ? 'bg-primary text-primary-foreground'
-            : 'text-muted-foreground hover:bg-muted hover:text-foreground'
-        }`}
-      >
-        <Circle className="h-4 w-4" />
-        <span className="flex-1 text-left">Unread</span>
-        {unreadCount > 0 && (
-          <Badge variant="destructive" className="text-xs">
-            {unreadCount}
-          </Badge>
-        )}
-      </button>
-      
-      <Separator className="my-2" />
-      
-      <button
-        onClick={() => {
-          setActiveTab('ALERT');
-          setSidebarOpen(false);
-        }}
-        className={`w-full flex items-center gap-3 px-3 py-2 text-sm rounded-md transition-colors ${
-          activeTab === 'ALERT'
-            ? 'bg-primary text-primary-foreground'
-            : 'text-muted-foreground hover:bg-muted hover:text-foreground'
-        }`}
-      >
-        <Bell className="h-4 w-4 text-red-500" />
-        <span className="flex-1 text-left">Alerts</span>
-      </button>
-      
-      <button
-        onClick={() => {
-          setActiveTab('INFO');
-          setSidebarOpen(false);
-        }}
-        className={`w-full flex items-center gap-3 px-3 py-2 text-sm rounded-md transition-colors ${
-          activeTab === 'INFO'
-            ? 'bg-primary text-primary-foreground'
-            : 'text-muted-foreground hover:bg-muted hover:text-foreground'
-        }`}
-      >
-        <Mail className="h-4 w-4 text-blue-500" />
-        <span className="flex-1 text-left">Info</span>
-      </button>
-      
-      <button
-        onClick={() => {
-          setActiveTab('SUCCESS');
-          setSidebarOpen(false);
-        }}
-        className={`w-full flex items-center gap-3 px-3 py-2 text-sm rounded-md transition-colors ${
-          activeTab === 'SUCCESS'
-            ? 'bg-primary text-primary-foreground'
-            : 'text-muted-foreground hover:bg-muted hover:text-foreground'
-        }`}
-      >
-        <CheckCircle2 className="h-4 w-4 text-green-500" />
-        <span className="flex-1 text-left">Success</span>
-      </button>
-      
-      <button
-        onClick={() => {
-          setActiveTab('CUSTOM');
-          setSidebarOpen(false);
-        }}
-        className={`w-full flex items-center gap-3 px-3 py-2 text-sm rounded-md transition-colors ${
-          activeTab === 'CUSTOM'
-            ? 'bg-primary text-primary-foreground'
-            : 'text-muted-foreground hover:bg-muted hover:text-foreground'
-        }`}
-      >
-        <Star className="h-4 w-4 text-yellow-500" />
-        <span className="flex-1 text-left">Notes</span>
-      </button>
-    </div>
-  );
-
   return (
-    <div className="w-full h-screen flex flex-col bg-background">
-      {/* Gmail-style Header */}
-      <div className="border-b bg-card ">
-        <div className="flex flex-col sm:flex-row sm:items-center justify-between gap-4">
-          <div className="flex items-center gap-3">
-            {/* Mobile Menu Button */}
-            <Sheet open={sidebarOpen} onOpenChange={setSidebarOpen}>
-              <SheetTrigger asChild>
-                <Button variant="ghost" size="sm" className="lg:hidden">
-                  <Menu className="h-4 w-4" />
-                </Button>
-              </SheetTrigger>
-              <SheetContent side="left" className="w-72 p-0">
-                <SheetHeader className="p-4 border-b">
-                  <SheetTitle className="flex items-center gap-2">
-                    <Mail className="h-5 w-5" />
-                    Categories
-                  </SheetTitle>
-                </SheetHeader>
-                <ScrollArea className="h-[calc(100vh-5rem)]">
-                  <div className="p-4">
-                    <SidebarNav />
-                  </div>
-                </ScrollArea>
-              </SheetContent>
-            </Sheet>
-
-            <Mail className="h-6 w-6 text-primary" />
-            <div>
-              <h1 className="text-xl sm:text-2xl font-semibold">{t('notifications.title')}</h1>
-              <p className="text-sm text-muted-foreground hidden sm:block">
-                {notifications.length} {t('notifications.description')}
-              </p>
-            </div>
+      <Card>
+        <CardHeader className="flex flex-row items-center justify-between">
+          <div>
+            <CardTitle className="text-2xl">{t('notifications.title')}</CardTitle>
+            <CardDescription>
+              {t('notifications.description')}
+            </CardDescription>
           </div>
-          
-          <div className="flex items-center gap-2">
-            <Button variant="ghost" size="sm" onClick={() => refreshNotifications()}>
-              <RefreshCw className="h-4 w-4" />
-              <span className="hidden sm:inline ml-2">Refresh</span>
+          <div className="flex gap-2">
+            <Button variant="ghost" size="icon" onClick={() => refreshNotifications()}>
+              <RefreshCw className="h-5 w-5" />
             </Button>
             {unreadCount > 0 && (
-              <Button variant="outline" size="sm" onClick={() => markAllAsRead()}>
-                <Check className="h-4 w-4" />
-                <span className="hidden sm:inline ml-2">{t('notifications.actions.markAllAsRead')}</span>
+              <Button variant="outline" onClick={() => markAllAsRead()}>
+                <Check className="mr-2 h-4 w-4" />
+                {t('notifications.actions.markAllAsRead')}
               </Button>
             )}
             <DropdownMenu>
               <DropdownMenuTrigger asChild>
-                <Button variant="ghost" size="sm">
-                  <MoreHorizontal className="h-4 w-4" />
+                <Button variant="ghost" size="icon">
+                  <Trash2 className="h-5 w-5" />
                 </Button>
               </DropdownMenuTrigger>
               <DropdownMenuContent align="end">
                 <DropdownMenuLabel>{t('notifications.actions.actions')}</DropdownMenuLabel>
                 <DropdownMenuSeparator />
-                <DropdownMenuItem onClick={handleDeleteAll} className="text-destructive">
-                  <Trash2 className="h-4 w-4 mr-2" />
+                <DropdownMenuItem
+                  className="text-destructive focus:text-destructive"
+                  onClick={handleDeleteAll}
+                >
                   {t('notifications.actions.deleteAll')}
                 </DropdownMenuItem>
               </DropdownMenuContent>
             </DropdownMenu>
           </div>
-        </div>
-      </div>
-
-      {/* Gmail-style Toolbar */}
-      <div className="border-b bg-muted/30 px-4 sm:px-6 py-2 sm:py-3">
-        <div className="flex flex-col sm:flex-row gap-3 sm:gap-4">
-          {/* Search */}
-          <div className="relative flex-1 max-w-md">
-            <Search className="absolute left-3 top-1/2 transform -translate-y-1/2 h-4 w-4 text-muted-foreground" />
+        </CardHeader>
+        <CardContent>
+          {/* Filter and Sort Controls */}
+          <div className="flex flex-col sm:flex-row gap-4 mb-6">
             <Input
               placeholder={t('notifications.search.placeholder')}
               value={searchTerm}
               onChange={(e) => setSearchTerm(e.target.value)}
-              className="pl-9 bg-background"
+              className="sm:w-64"
             />
-          </div>
-
-          {/* Filters */}
-          <div className="flex gap-2">
             <Select value={severityFilter} onValueChange={setSeverityFilter}>
-              <SelectTrigger className="w-full sm:w-32 bg-background">
-                <SelectValue placeholder="Type" />
+              <SelectTrigger className="sm:w-48">
+                <SelectValue placeholder={t('notifications.filter.severity')} />
               </SelectTrigger>
               <SelectContent>
-                <SelectItem value="all">All Types</SelectItem>
-                <SelectItem value="INFO">Info</SelectItem>
-                <SelectItem value="SUCCESS">Success</SelectItem>
-                <SelectItem value="WARNING">Warning</SelectItem>
-                <SelectItem value="ALERT">Alert</SelectItem>
+                <SelectItem value="all">{t('notifications.filter.allSeverities')}</SelectItem>
+                <SelectItem value="INFO">INFO</SelectItem>
+                <SelectItem value="SUCCESS">SUCCESS</SelectItem>
+                <SelectItem value="WARNING">WARNING</SelectItem>
+                <SelectItem value="ALERT">ALERT</SelectItem>
               </SelectContent>
             </Select>
-            
             <Select value={sortOrder} onValueChange={(value: 'newest' | 'oldest') => setSortOrder(value)}>
-              <SelectTrigger className="w-full sm:w-32 bg-background">
+              <SelectTrigger className="sm:w-48">
                 <SelectValue />
               </SelectTrigger>
               <SelectContent>
-                <SelectItem value="newest">Newest</SelectItem>
-                <SelectItem value="oldest">Oldest</SelectItem>
+                <SelectItem value="newest">{t('notifications.sort.newest')}</SelectItem>
+                <SelectItem value="oldest">{t('notifications.sort.oldest')}</SelectItem>
               </SelectContent>
             </Select>
           </div>
-        </div>
-      </div>
-
-      {/* Gmail-style Sidebar + Content */}
-      <div className="flex flex-1 overflow-hidden">
-        {/* Desktop Sidebar */}
-        <div className="hidden lg:flex w-60 border-r bg-card p-2 overflow-y-auto">
-          <SidebarNav />
-        </div>
-
-        {/* Main Content */}
-        <div className="flex-1 flex flex-col overflow-hidden items-center justify-center">
+
           <Tabs value={activeTab} onValueChange={setActiveTab}>
-            <TabsContent value={activeTab} className="m-0 flex-1 overflow-hidden">
+            <TabsList className="mb-4">
+              <TabsTrigger value="all">
+                {t('notifications.tabs.all')}
+                <Badge className="ml-2" variant="secondary">
+                  {notifications.length}
+                </Badge>
+              </TabsTrigger>
+              <TabsTrigger value="unread">
+                {t('notifications.tabs.unread')}
+                <Badge className="ml-2" variant="secondary">
+                  {unreadCount}
+                </Badge>
+              </TabsTrigger>
+              <TabsTrigger value="ALERT">{t('notifications.tabs.alerts')}</TabsTrigger>
+              <TabsTrigger value="INFO">{t('notifications.tabs.info')}</TabsTrigger>
+              <TabsTrigger value="SUCCESS">{t('notifications.tabs.success')}</TabsTrigger>
+              <TabsTrigger value="CUSTOM">{t('notifications.tabs.notes')}</TabsTrigger>
+            </TabsList>
+
+            <TabsContent value={activeTab}>
               {filteredNotifications.length === 0 ? (
-                <div className="flex flex-col items-center justify-center h-full text-center p-8">
-                  <Mail className="h-16 w-16 text-muted-foreground mb-4" />
-                  <h3 className="text-lg font-medium mb-2">
+                <div className="flex flex-col items-center justify-center py-12 text-center">
+                  <Bell className="h-12 w-12 text-muted-foreground mb-4" />
+                  <h3 className="text-lg font-medium">
                     {t('notifications.empty.title')}
                   </h3>
-                  <p className="text-muted-foreground max-w-sm">
+                  <p className="text-muted-foreground max-w-sm mt-1">
                     {t('notifications.empty.description')}
                   </p>
                 </div>
               ) : (
-                <div className="flex flex-col h-full">
-                  {/* Selection toolbar */}
-                  {selectedNotifications.length > 0 && (
-                    <div className="border-b bg-muted/30 px-4 py-2 flex items-center gap-4">
-                      <span className="text-sm text-muted-foreground">
-                        {selectedNotifications.length} selected
-                      </span>
-                      <Button variant="ghost" size="sm">
-                        <Archive className="h-4 w-4 mr-2" />
-                        Archive
-                      </Button>
-                      <Button variant="ghost" size="sm">
-                        <Trash2 className="h-4 w-4 mr-2" />
-                        Delete
-                      </Button>
-                    </div>
-                  )}
-
-                  {/* Notification List */}
-                  <ScrollArea className="flex-1">
-                    <div className="divide-y">
+                <ScrollArea className="h-[var(--notification-content)]">
+                  <div className="space-y-2">
                     {filteredNotifications.map((notification) => (
-                        <div
+                      <Card
                         key={notification.id}
-                          className={`group flex items-start gap-3 px-4 py-3 transition-colors cursor-pointer ${
-                            !notification.read 
-                              ? 'bg-blue-50/50 hover:bg-blue-50/80 border-l-4 border-l-blue-500' 
-                              : 'hover:bg-muted/50'
-                          } ${
-                            selectedNotifications.includes(notification.id) 
-                              ? 'bg-primary/10' 
-                              : ''
-                          }`}
-                          onClick={() => !notification.read && handleMarkAsRead(notification.id)}
-                        >
-                          {/* Checkbox */}
-                          <button
-                            onClick={(e: React.MouseEvent) => {
-                               e.stopPropagation();
-                               handleSelectNotification(notification.id);
-                             }}
-                            className="mt-1 opacity-0 group-hover:opacity-100 transition-opacity"
-                          >
-                            {selectedNotifications.includes(notification.id) ? (
-                              <CheckSquare className="h-4 w-4 text-primary" />
-                            ) : (
-                              <Square className="h-4 w-4 text-muted-foreground" />
-                            )}
-                          </button>
-
-                          {/* Icon */}
-                          <div className="mt-1">
-                            {getNotificationIcon(notification.type, notification.read)}
-                          </div>
-
-                          {/* Content */}
-                          <div className="flex-1 min-w-0">
-                            <div className="flex items-start justify-between gap-2 mb-1">
-                              <div className="flex items-center gap-2 min-w-0">
+                        className={`overflow-hidden ${
+                          !notification.read ? 'border-primary/50' : ''
+                        }`}
+                      >
+                        <CardContent className="p-0">
+                          <div className="flex">
+                            <div
+                              className={`w-1 ${
+                                notification.type === 'SUCCESS'
+                                  ? 'bg-green-500'
+                                  : notification.type === 'WARNING'
+                                  ? 'bg-amber-500'
+                                  : notification.type === 'ALERT'
+                                  ? 'bg-red-500'
+                                  : notification.type === 'INFO'
+                                  ? 'bg-blue-500'
+                                  : notification.type === 'CUSTOM'
+                                  ? 'bg-yellow-500'
+                                  : 'bg-muted-foreground'
+                              }`}
+                            />
+                            <div className="flex-1 p-4">
+                              <div className="flex items-center justify-between mb-1">
+                                <div className="flex items-center">
                                   {notification.type === 'CUSTOM' && (
                                     <Button
                                       variant="ghost"
                                       size="sm"
-                                    className="p-0 h-auto"
-                                    onClick={(e) => {
-                                      e.stopPropagation();
-                                      handleToggleCompleted(notification.id);
-                                    }}
+                                      className="p-0 h-auto mr-2"
+                                      onClick={() => handleToggleCompleted(notification.id)}
                                     >
                                       {notification.completed ? (
-                                      <CheckSquare className="h-4 w-4 text-green-500" />
+                                        <CheckSquare className="h-5 w-5" />
                                       ) : (
-                                      <Square className="h-4 w-4 text-muted-foreground" />
+                                        <Square className="h-5 w-5" />
                                       )}
                                     </Button>
                                   )}
-                                <h3 className={`font-medium text-sm break-words ${
-                                  !notification.read ? 'font-semibold' : 'font-normal'
-                                } ${notification.completed ? 'line-through opacity-60' : ''}`}>
+                                  {getNotificationIcon(notification.type)}
+                                  <h3 className={`font-medium text-base ${notification.completed ? 'line-through opacity-60' : ''}`}>
                                     {notification.title}
                                   </h3>
+                                  {notification.type !== 'CUSTOM' && (
                                     <Badge
-                                  variant={getBadgeVariant(notification.type)}
-                                  className="text-xs shrink-0"
+                                      variant={getBadgeVariant(
+                                        notification.type
+                                      )}
+                                      className="ml-2"
                                     >
                                       {notification.type}
                                     </Badge>
+                                  )}
+                                  {notification.type === 'CUSTOM' && notification.severity && (
+                                    <Badge
+                                      variant={getBadgeVariant(notification.severity)}
+                                      className="ml-2"
+                                    >
+                                      {notification.severity}
+                                    </Badge>
+                                  )}
+                                  {!notification.read && (
+                                    <Badge
+                                      variant="secondary"
+                                      className="ml-2"
+                                    >
+                                      {t('notifications.status.unread')}
+                                    </Badge>
+                                  )}
                                 </div>
-                              <span className="text-xs text-muted-foreground whitespace-nowrap">
-                                {formatDistanceToNow(new Date(notification.created_at), {
+                                <span className="text-xs text-muted-foreground">
+                                  {formatDistanceToNow(
+                                    new Date(notification.created_at),
+                                    {
                                       addSuffix: true,
                                       locale: getDateLocale(),
-                                })}
+                                    }
+                                  )}
                                 </span>
                               </div>
-                            
-                            <div className={`text-sm text-muted-foreground line-clamp-2 ${
-                              notification.completed ? 'line-through opacity-60' : ''
-                            }`}>
+                              <div className={`text-muted-foreground ${notification.completed ? 'line-through opacity-60' : ''} notification-markdown-page`}>
                                 <ReactMarkdown 
                                   remarkPlugins={[remarkGfm]}
                                   components={{
-                                  p: ({ children }) => <span>{children}</span>,
-                                  strong: ({ children }) => <strong>{children}</strong>,
-                                  em: ({ children }) => <em>{children}</em>,
-                                  code: ({ children }) => <code className="px-1 py-0.5 bg-muted rounded text-xs">{children}</code>,
-                                }}
-                              >
-                                {notification.message.length > 150 
-                                  ? notification.message.substring(0, 150) + '...'
-                                  : notification.message
-                                }
+                                    p: ({ children }) => <p className="mb-2 last:mb-0">{children}</p>,
+                                    ul: ({ children }) => <ul className="list-disc pl-5 mb-2">{children}</ul>,
+                                    ol: ({ children }) => <ol className="list-decimal pl-5 mb-2">{children}</ol>,
+                                    li: ({ children }) => <li className="mb-1">{children}</li>,
+                                    a: ({ href, children }) => (
+                                      <a 
+                                        href={href} 
+                                        className="text-primary hover:underline"
+                                        target="_blank"
+                                        rel="noopener noreferrer"
+                                      >
+                                        {children}
+                                      </a>
+                                    ),
+                                    code: ({ children }) => <code className="px-1.5 py-0.5 bg-muted rounded text-sm">{children}</code>,
+                                    pre: ({ children }) => <pre className="p-3 bg-muted rounded text-sm overflow-x-auto mb-2">{children}</pre>,
+                                    strong: ({ children }) => <strong className="font-semibold">{children}</strong>,
+                                    em: ({ children }) => <em className="italic">{children}</em>,
+                                    h1: ({ children }) => <h1 className="text-lg font-bold mb-2 mt-4 first:mt-0">{children}</h1>,
+                                    h2: ({ children }) => <h2 className="text-base font-bold mb-2 mt-3 first:mt-0">{children}</h2>,
+                                    h3: ({ children }) => <h3 className="text-sm font-semibold mb-1 mt-2 first:mt-0">{children}</h3>,
+                                    blockquote: ({ children }) => (
+                                      <blockquote className="border-l-4 border-muted-foreground/30 pl-4 italic my-2">
+                                        {children}
+                                      </blockquote>
+                                    ),
+                                    hr: () => <hr className="my-4 border-muted-foreground/30" />,
+                                    table: ({ children }) => (
+                                      <div className="overflow-x-auto mb-2">
+                                        <table className="min-w-full divide-y divide-border">{children}</table>
+                                      </div>
+                                    ),
+                                    th: ({ children }) => (
+                                      <th className="px-3 py-2 text-left text-xs font-medium uppercase tracking-wider bg-muted">
+                                        {children}
+                                      </th>
+                                    ),
+                                    td: ({ children }) => (
+                                      <td className="px-3 py-2 text-sm border-b">{children}</td>
+                                    ),
+                                  }}
+                                >
+                                  {notification.message}
                                 </ReactMarkdown>
                               </div>
-<<<<<<< HEAD
-
-                            {/* Actions */}
-                            <div className="flex items-center gap-2 mt-2 opacity-0 group-hover:opacity-100 transition-opacity">
-=======
                               <NotificationMetadataDisplay metadata={notification.metadata} />
                               <div className="flex justify-between items-center mt-3">
                                 {notification.link ? (
@@ -611,54 +462,42 @@
                                   <div />
                                 )}
                                 <div className="flex gap-2">
->>>>>>> 16a890e1
                                   {!notification.read && (
                                     <Button
                                       variant="ghost"
                                       size="sm"
-                                  onClick={(e) => {
-                                    e.stopPropagation();
-                                    handleMarkAsRead(notification.id);
-                                  }}
-                                  className="h-7 px-2 text-xs"
-                                >
-                                  <Check className="h-3 w-3 mr-1" />
-                                  Mark read
+                                      onClick={() =>
+                                        handleMarkAsRead(notification.id)
+                                      }
+                                    >
+                                      <Check className="h-4 w-4 mr-1" />
+                                      {t('notifications.actions.markAsRead')}
                                     </Button>
                                   )}
                                   <Button
                                     variant="ghost"
                                     size="sm"
-                                onClick={(e) => {
-                                  e.stopPropagation();
-                                  handleDelete(notification.id);
-                                }}
-                                className="h-7 px-2 text-xs text-destructive hover:text-destructive"
-                              >
-                                <Trash2 className="h-3 w-3 mr-1" />
-                                Delete
+                                    className="text-destructive hover:text-destructive"
+                                    onClick={() =>
+                                      handleDelete(notification.id)
+                                    }
+                                  >
+                                    <Trash2 className="h-4 w-4 mr-1" />
+                                    {t('notifications.actions.delete')}
                                   </Button>
-                              {notification.link && (
-                                <Link
-                                  href={notification.link}
-                                  className="h-7 px-2 text-xs text-primary hover:underline flex items-center"
-                                  onClick={(e: React.MouseEvent) => e.stopPropagation()}
-                                >
-                                  View details
-                                </Link>
-                              )}
+                                </div>
+                              </div>
                             </div>
                           </div>
-                        </div>
+                        </CardContent>
+                      </Card>
                     ))}
                   </div>
                 </ScrollArea>
-                </div>
               )}
             </TabsContent>
           </Tabs>
-        </div>
-      </div>
-    </div>
+        </CardContent>
+      </Card>
   );
 }